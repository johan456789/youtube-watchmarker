--- conflicted
+++ resolved
@@ -505,13 +505,6 @@
 
 
 
-<<<<<<< HEAD
-                if (navigator.userAgent.toLowerCase().indexOf('android') !== -1) {
-                    download(objData.objResponse.strDownload, new Date().getFullYear() + '.' + ('0' + (new Date().getMonth() + 1)).slice(-2) + '.' + ('0' + new Date().getDate()).slice(-2) + '.database', 'application/octet-stream');
-                }
-            }
-=======
->>>>>>> 658bb3c7
 
 
 
@@ -1501,160 +1494,6 @@
                 pageSize: 50
             });
 
-<<<<<<< HEAD
-            jQuery('#idSearch_Lookup')
-                .removeClass('disabled')
-                .find('i')
-                    .eq(0)
-                        .css({
-                            'display': 'inline'
-                        })
-                    .end()
-                    .eq(1)
-                        .css({
-                            'display': 'none'
-                        })
-                    .end()
-                .end()
-            ;
-
-            if (jQuery('#idSearch_Lookup').data('intSkip') === 0) {
-                jQuery('#idSearch_Results')
-                    .empty()
-                    .css({
-                        'display': 'flex',
-                        'flex-direction': 'column',
-                        'gap': '16px'
-                    })
-                ;
-            }
-
-            for (let objVideo of objData.objResponse.objVideos) {
-                jQuery('#idSearch_Results')
-                    .append(jQuery('<div></div>')
-                        .css({
-                            'border': '1px solid var(--bs-border-color)',
-                            'border-radius': 'var(--bs-border-radius)',
-                            'display': 'flex',
-                            'gap': '12px',
-                            'padding': '12px'
-                        })
-                        .append(jQuery('<div></div>')
-                            .append(jQuery('<a></a>')
-                                .attr({
-                                    'href': 'https://www.youtube.com/watch?v=' + objVideo.strIdent,
-                                    'target': '_blank'
-                                })
-                                .append(jQuery('<img></img>')
-                                    .attr({
-                                        'src': 'https://img.youtube.com/vi/' + objVideo.strIdent + '/mqdefault.jpg'
-                                    })
-                                    .css({
-                                        'border-radius': 'var(--bs-border-radius)',
-                                        'height': '94px',
-                                        'width': '168px'
-                                    })
-                                )
-                            )
-                        )
-                        .append(jQuery('<div></div>')
-                            .css({
-                                'flex': '1'
-                            })
-                            .append(jQuery('<div></div>')
-                                .append(jQuery('<a></a>')
-                                    .attr({
-                                        'href': 'https://www.youtube.com/watch?v=' + objVideo.strIdent,
-                                        'target': '_blank'
-                                    })
-                                    .css({
-                                        'color': 'inherit',
-                                        'font-size': '16px',
-                                        'text-decoration': 'none'
-                                    })
-                                    .text(objVideo.strTitle)
-                                )
-                            )
-                            .append(jQuery('<div></div>')
-                                .css({
-                                    'color': 'var(--bs-secondary-color)',
-                                    'font-size': '13px',
-                                    'margin': '5px 0px 0px 0px'
-                                })
-                                .text(moment(objVideo.intTimestamp).format('YYYY.MM.DD - HH:mm'))
-                            )
-                            .append(jQuery('<div></div>')
-                                .css({
-                                    'color': 'var(--bs-secondary-color)',
-                                    'font-size': '13px',
-                                    'margin': '5px 0px 0px 0px'
-                                })
-                                .text(objVideo.intCount + ' View' + (objVideo.intCount == 1 ? '' : 's'))
-                            )
-                        )
-                        .append(jQuery('<div></div>')
-                            .append(jQuery('<div></div>')
-                                .css({
-                                    'cursor': 'pointer'
-                                })
-                                .append(jQuery('<i></i>')
-                                    .addClass('fa-regular')
-                                    .addClass('fa-trash-can')
-                                )
-                                .data({
-                                    'strIdent': objVideo.strIdent
-                                })
-                                .on('click', function() {
-                                    jQuery('#idLoading_Container')
-                                        .css({
-                                            'display': 'block'
-                                        })
-                                    ;
-
-                                    jQuery('#idLoading_Message')
-                                        .text('deleting video')
-                                    ;
-
-                                    jQuery('#idLoading_Progress')
-                                        .text('...')
-                                    ;
-
-                                    jQuery('#idLoading_Close')
-                                        .addClass('disabled')
-                                    ;
-
-                                    objSearch.postMessage({
-                                        'strMessage': 'searchDelete',
-                                        'objRequest': {
-                                            'strIdent': jQuery(this).data('strIdent')
-                                        }
-                                    });
-                                })
-                            )
-                        )
-                    )
-                ;
-            }
-
-            if (objData.objResponse.objVideos.length === 10) {
-                jQuery('#idSearch_Results').children().last()
-                    .each(function() {
-                        new IntersectionObserver(function(objEntries, objObserver) {
-                            if (objEntries[0].isIntersecting === true) {
-                                objObserver.unobserve(objEntries[0].target);
-
-                                jQuery('#idSearch_Lookup')
-                                    .data({
-                                        'intSkip' : jQuery('#idSearch_Lookup').data('intSkip') + 10
-                                    })
-                                ;
-
-                                jQuery('#idSearch_Lookup').triggerHandler('click');
-                            }
-                        }).observe(this);
-                    })
-                ;
-=======
             if (response && response.success) {
                 this.searchState.totalResults = response.totalResults || 0;
                 this.displaySearchResults(response.results);
@@ -1663,7 +1502,6 @@
                 // Don't show error on initial load, just show empty state
                 const searchResults = this.getElementById('idSearch_Results');
                 searchResults.innerHTML = '<div class="alert alert-info"><i class="fas fa-info-circle me-2"></i>No videos found in your watch history. Try synchronizing your browser history or YouTube history first.</div>';
->>>>>>> 658bb3c7
             }
         } catch (error) {
             console.error('Initial search error:', JSON.stringify({
