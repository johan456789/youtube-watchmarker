<!doctype html>
<html lang="en">
  <head>
    <meta charset="UTF-8" />
    <meta name="viewport" content="width=device-width, initial-scale=1.0" />
    <meta name="description" content="YouTube Watchmarker Extension - Manage your video watching preferences and synchronize across devices" />
    
    <title>YouTube Watchmarker Reloaded - Settings</title>
    
    <link rel="icon" type="image/png" href="icon.png" />
    
    <!-- External Dependencies -->
    <script src="moment.js"></script>
    
    <!-- Stylesheets -->
    <link rel="stylesheet" href="bootstrap.css" />
    <link rel="stylesheet" type="text/css" href="fontawesome.css" />
    <link rel="stylesheet" href="styles.css" />
    
    <style>
      /* Fix search input expansion issues */
      .search-input-container {
        position: relative;
        overflow: hidden;
      }
      
      .search-input-container .form-control {
        max-width: 100%;
        transition: none !important;
        transform: none !important;
      }
      
      .search-input-container .form-control:focus {
        max-width: 100%;
        transform: none !important;
        box-shadow: 0 0 0 0.25rem rgba(13, 110, 253, 0.25);
      }
      
      /* Dark theme support for search results */
      [data-bs-theme="dark"] .table-dark {
        --bs-table-bg: var(--color-bg-secondary);
        --bs-table-color: var(--color-text-primary);
      }
      
      [data-bs-theme="dark"] .table-secondary {
        --bs-table-bg: var(--color-bg-tertiary);
        --bs-table-color: var(--color-text-primary);
        background-color: var(--color-bg-tertiary) !important;
        color: var(--color-text-primary) !important;
      }
      
      [data-bs-theme="dark"] .table thead th {
        background-color: var(--color-bg-secondary) !important;
        color: var(--color-text-primary) !important;
        border-color: var(--color-border) !important;
      }
      
      [data-bs-theme="dark"] .search-result-item:hover {
        background-color: var(--color-bg-tertiary);
      }

      /* Dark theme for Supabase setup instructions */
      [data-bs-theme="dark"] #supabase-setup-instructions .alert-info {
        background-color: var(--color-bg-card) !important;
        color: var(--color-text-primary) !important;
        border-color: var(--color-border) !important;
      }
      [data-bs-theme="dark"] #supabase-setup-instructions .alert-info .text-dark,
      [data-bs-theme="dark"] #supabase-setup-instructions h6,
      [data-bs-theme="dark"] #supabase-setup-instructions p,
      [data-bs-theme="dark"] #supabase-setup-instructions ol,
      [data-bs-theme="dark"] #supabase-setup-instructions li {
        color: var(--color-text-primary) !important;
      }
      [data-bs-theme="dark"] #supabase-setup-instructions a {
        color: var(--color-primary) !important;
      }
      [data-bs-theme="dark"] #supabase-setup-instructions .bg-dark {
        background-color: #0f172a !important;
        border-color: var(--color-border) !important;
      }
      [data-bs-theme="dark"] #supabase-setup-instructions .bg-dark,
      [data-bs-theme="dark"] #supabase-setup-instructions .bg-dark pre,
      [data-bs-theme="dark"] #supabase-setup-instructions .bg-dark code {
        color: #ffffff !important;
      }
      
      /* Enhanced dark theme body styling */
      [data-bs-theme="dark"] .bg-body-tertiary {
        background-color: var(--color-bg-primary) !important;
      }
      
      [data-bs-theme="dark"] .container {
        color: var(--color-text-primary);
      }
      
      /* Search card height and styling */
      .search-results {
        min-height: 800px;
        max-height: none;
        overflow-y: visible;
      }
      
      .search-card {
        min-height: 900px;
      }
      
      .table-responsive {
        max-height: none;
        overflow-y: visible;
      }
      
      /* Pagination styling */
      .pagination .page-link {
        border-radius: 0.375rem;
        margin: 0 0.125rem;
      }
      
      .pagination .page-item button.page-link {
        background-color: var(--color-bg-card);
        border: 1px solid var(--color-border);
        color: var(--color-primary);
        transition: all var(--transition-fast);
      }
      
      .pagination .page-item button.page-link:hover:not(:disabled) {
        background-color: var(--color-primary);
        border-color: var(--color-primary);
        color: white;
        transform: translateY(-1px);
        box-shadow: var(--shadow-md);
      }
      
      .pagination .page-item.active button.page-link {
        background-color: var(--color-primary);
        border-color: var(--color-primary);
        color: white;
        box-shadow: var(--shadow-sm);
      }
      
      .pagination .page-item button.page-link:disabled {
        opacity: 0.5;
        cursor: not-allowed;
        background-color: var(--color-bg-tertiary);
        color: var(--color-text-muted);
      }

      /* Ensure visible border for Test Connection button */
      #supabase_test.btn-outline-secondary {
        border: 1px solid var(--color-border) !important;
      }
      #supabase_test.btn-outline-secondary:disabled {
        border: 1px solid var(--color-border) !important;
      }
      
      /* Animation for search results */
      .animate-fade-in {
        animation: fadeIn 0.3s ease-in-out;
      }
      
      @keyframes fadeIn {
        from { opacity: 0; transform: translateY(10px); }
        to { opacity: 1; transform: translateY(0); }
      }
      
      /* Loading state for search */
      .search-loading {
        pointer-events: none;
        opacity: 0.6;
      }
      
      /* Popup-specific styling */
      @media (max-width: 800px) {
        body {
          min-width: 600px;
          min-height: 500px;
        }
        
<<<<<<< HEAD
        <title>Youtube Watchmarker</title>

        <link rel="icon" type="image/png" href="icon.png" />

        <script type="text/javascript" src="https://cdnjs.cloudflare.com/ajax/libs/jquery/3.7.1/jquery.min.js"></script>

        <script type="text/javascript" src="https://cdnjs.cloudflare.com/ajax/libs/moment.js/2.30.1/moment.min.js"></script>
        
        <link rel="stylesheet" type="text/css" href="https://cdnjs.cloudflare.com/ajax/libs/bootstrap/5.3.7/css/bootstrap.min.css" />

        <link rel="stylesheet" type="text/css" href="https://cdnjs.cloudflare.com/ajax/libs/font-awesome/6.6.0/css/all.min.css" />

        <script type="text/javascript" src="https://cdnjs.cloudflare.com/ajax/libs/downloadjs/1.4.8/download.min.js"></script>

        <script type="text/javascript" src="index.js"></script>
    </head>
    <body style="cursor:default; line-height:1.1; padding:20px 20px 0px 20px;">
        <div class="card" style="margin:0px auto 20px auto; max-width:700px;">
            <div class="card-header">
                Database
=======
        .container {
          max-width: 100%;
          padding: 0.5rem;
        }
        
        header {
          padding: 1rem 0;
          margin-bottom: 1rem;
        }
        
        .card {
          margin-bottom: 1rem;
        }
        
        .card-body {
          padding: 1rem;
        }
        
        .search-results {
          min-height: 300px;
          max-height: 400px;
          overflow-y: auto;
        }
        
        .search-card {
          min-height: 400px;
        }
      }
    </style>
    
    <!-- Main JavaScript Module -->
    <script type="module" src="index.js"></script>
  </head>
  
  <body class="bg-body-tertiary">
    <!-- Header -->
    <header class="bg-primary text-white py-4 mb-4">
      <div class="container">
        <div class="row align-items-center">
          <div class="col-auto">
            <img src="icon.png" alt="YouTube Watchmarker Reloaded" class="header-icon" width="48" height="48" />
          </div>
          <div class="col">
            <h1 class="h3 mb-0">YouTube Watchmarker Reloaded</h1>
            <p class="mb-0 opacity-75">Manage your video watching preferences</p>
          </div>
          <div class="col-auto">
            <button class="btn btn-outline-light btn-sm" id="theme-toggle" type="button" aria-label="Toggle theme">
              <i class="fas fa-sun" id="theme-icon"></i>
            </button>
          </div>
        </div>
      </div>
    </header>

    <!-- Main Content -->
    <main id="main-content" class="container pb-5" tabindex="-1">
      <div class="row g-4">
        <!-- Database Management -->
        <div class="col-12">
          <section class="card shadow-sm">
            <div class="card-header bg-primary text-white">
              <h2 class="card-title h5 mb-0">
                <i class="fas fa-database me-2"></i>
                Database Management
              </h2>
>>>>>>> 658bb3c7
            </div>
            <div class="card-body">
              <!-- Database Provider Selection -->
              <div class="mb-4">
                <h3 class="h6 mb-3">Primary Database</h3>
                <div class="row g-3 mb-3">
                  <div class="col-12 col-md-6">
                    <div class="form-check">
                      <input class="form-check-input" type="radio" name="databaseProvider" id="provider_indexeddb" value="indexeddb">
                      <label class="form-check-label d-flex align-items-center" for="provider_indexeddb">
                        <i class="fas fa-hdd me-2"></i>
                        <div>
                          <strong>Local Storage (IndexedDB)</strong>
                          <br><small class="text-muted">Store data locally in your browser</small>
                        </div>
                      </label>
                    </div>
                  </div>
                  
                  <div class="col-12 col-md-6">
                    <div class="form-check">
                      <input class="form-check-input" type="radio" name="databaseProvider" id="provider_supabase" value="supabase">
                      <label class="form-check-label d-flex align-items-center" for="provider_supabase">
                        <i class="fas fa-cloud me-2"></i>
                        <div>
                          <strong>Supabase (PostgreSQL)</strong>
                          <br><small class="text-muted">Store data in Supabase cloud database</small>
                        </div>
                      </label>
                    </div>
                  </div>
                </div>
                
                <!-- Data Migration Option -->
                <div class="form-check form-switch mb-3">
                  <input class="form-check-input" type="checkbox" id="enable_auto_sync">
                  <label class="form-check-label" for="enable_auto_sync">
                    Keep both databases in sync (requires Supabase setup)

                  </label>
                </div>             
              
              <!-- Database Operations -->
              <div class="mb-4">
                <h3 class="h6 mb-3">Database Operations</h3>
                <div class="d-flex flex-wrap gap-2">
                  <button class="btn btn-primary" id="idDatabase_Export">
                    <i class="fas fa-download me-2"></i>Export
                  </button>
                  <label class="btn btn-primary" title="Import database from JSON or legacy base64-encoded .database files">
                    <i class="fas fa-upload me-2"></i>Import
                    <input type="file" id="idDatabase_Import" class="d-none" accept=".json,.database" title="Select a JSON export file or legacy .database file">
                  </label>
                  <button class="btn btn-warning" id="idDatabase_Reset">
                    <i class="fas fa-trash me-2"></i>Reset
                  </button>
                  <button class="btn btn-info text-white" id="idDatabase_Sync">
                    <i class="fas fa-sync me-2"></i>Sync Databases
                  </button>
                </div>
              </div>

              <!-- Supabase Configuration (hidden by default) -->
              <div id="supabase-config" class="mb-4 d-none">
                <h3 class="h6 mb-3">Supabase Configuration</h3>
                
                <!-- Current Configuration Display -->
                <div id="current-config" class="mb-3 d-none">
                  <div class="alert alert-info">
                    <h6 class="alert-heading">
                      <i class="fas fa-info-circle me-2"></i>
                      Current Configuration
                    </h6>
                    <div class="row">
                      <div class="col-md-6">
                        <small class="text-muted">Supabase URL:</small>
                        <div class="font-monospace" id="current-url">-</div>
                      </div>
                      <div class="col-md-6">
                        <small class="text-muted">Service Role API Key:</small>
                        <div class="font-monospace" id="current-api-key">-</div>
                      </div>
                    </div>
                  </div>
                </div>
                
                <div class="row g-3">
                  <div class="col-12">
                    <label for="supabase_url" class="form-label">Supabase URL</label>
                    <input type="url" class="form-control" id="supabase_url" 
                           placeholder="https://your-project.supabase.co">
                    <div class="form-text">Your Supabase project URL</div>
                  </div>
                  
                  <div class="col-12">
                    <label for="supabase_api_key" class="form-label">Service Role API Key</label>
                    <input type="password" class="form-control" id="supabase_api_key" 
                           placeholder="eyJhbGciOiJIUzI1NiIsInR5cCI6IkpXVCJ9...">
                    <div class="form-text">Your Supabase service role key (not anon key)</div>
                  </div>
                </div>
                
                <!-- Supabase status strip (dynamic) -->
                <div id="supabase-status" class="alert alert-secondary d-none mt-3" role="status" aria-live="polite" aria-atomic="true">
                  <span id="supabase-status-icon" class="me-2"><i class="fas fa-info-circle"></i></span>
                  <span id="supabase-status-text">Checking saved credentials…</span>
                </div>
                
                <div class="mt-3">
                  <button type="button" class="btn btn-outline-primary me-2" id="supabase_save">
                    <i class="fas fa-save me-2"></i>Save Configuration
                  </button>
                  <button type="button" class="btn btn-outline-secondary me-2" id="supabase_test">
                    <i class="fas fa-plug me-2"></i>Test Connection
                  </button>
                  <button type="button" class="btn btn-outline-danger me-2" id="supabase_clear">
                    <i class="fas fa-trash me-2"></i>Clear Configuration
                  </button>
                </div>
                
                <!-- Supabase Table Setup Instructions (hidden by default) -->
                <div id="supabase-setup-instructions" class="mt-4 d-none">
                  <div class="alert alert-info border-primary">
                    <h6 class="alert-heading text-primary">
                      <i class="fas fa-info-circle me-2"></i>
                      Database Table Setup Required
                    </h6>
                    <p class="mb-3 text-dark">
                      If this is your first time using Supabase, your Supabase database does not have the required table to store the videos yet. Please follow these simple steps to create it:
                    </p>
                    
                    <div class="mb-3">
                      <h6 class="text-primary">Supabase SQL Editor</h6>
                      <ol class="mb-2 text-dark">
                        <li>Go to your <a href="https://supabase.com/dashboard" target="_blank" rel="noopener" class="text-primary">Supabase Dashboard</a></li>
                        <li>Select your project</li>
                        <li>Open the <strong>SQL Editor</strong> from the sidebar</li>
                        <li>Copy and paste the SQL code below</li>
                        <li>Click <strong>Run</strong> to execute the query</li>
                      </ol>
                    </div>
                                         
                    <div class="mb-3">
                      <h6 class="text-primary">SQL Code to Execute:</h6>
                      <div class="bg-dark text-light p-3 rounded border" style="font-family: 'Courier New', monospace; font-size: 0.85rem; max-height: 300px; overflow-y: auto;">
                        <pre class="mb-0" id="supabase-sql-code">-- YouTube Watchmarker Table Schema
-- Run this SQL in your Supabase SQL Editor

-- Create main table for storing YouTube watch history
CREATE TABLE IF NOT EXISTS youtube_watch_history (
  str_ident VARCHAR(255) PRIMARY KEY,
  int_timestamp BIGINT NOT NULL,
  str_title TEXT,
  int_count INTEGER DEFAULT 1 NOT NULL,
  created_at TIMESTAMP WITH TIME ZONE DEFAULT CURRENT_TIMESTAMP,
  updated_at TIMESTAMP WITH TIME ZONE DEFAULT CURRENT_TIMESTAMP
);

-- Add performance indexes
CREATE INDEX IF NOT EXISTS idx_youtube_watch_history_timestamp 
ON youtube_watch_history (int_timestamp);

CREATE INDEX IF NOT EXISTS idx_youtube_watch_history_created_at 
ON youtube_watch_history (created_at);

-- Add full-text search index for video titles
CREATE INDEX IF NOT EXISTS idx_youtube_watch_history_title_search 
ON youtube_watch_history USING gin(to_tsvector('english', str_title));

-- Add data validation constraints
ALTER TABLE youtube_watch_history 
ADD CONSTRAINT IF NOT EXISTS check_positive_count CHECK (int_count > 0);

ALTER TABLE youtube_watch_history 
ADD CONSTRAINT IF NOT EXISTS check_valid_timestamp CHECK (int_timestamp > 0);

ALTER TABLE youtube_watch_history 
ADD CONSTRAINT IF NOT EXISTS check_title_length CHECK (char_length(str_title) <= 1000);

-- Verify table creation
SELECT 
  schemaname,
  tablename,
  tableowner,
  hasindexes,
  hasrules,
  hastriggers
FROM pg_tables 
WHERE schemaname = 'public' 
AND tablename = 'youtube_watch_history';</pre>
                      </div>
                      <div class="mt-2">
                        <button type="button" class="btn btn-sm btn-primary" id="copy-sql-button">
                          <i class="fas fa-copy me-1"></i>Copy SQL Code
                        </button>
                      </div>
                    </div>
                    
                    <p class="mb-0 text-dark">
                      <strong>⚠️ Important:</strong> After running the SQL, click the "Test Connection" button above to verify the setup.
                    </p>
                  </div>
                </div>
              </div>

              <!-- Database Status -->
              <div class="alert alert-info d-flex align-items-center">
                <i class="fas fa-info-circle me-2"></i>
                <div>
                  <strong>Database Size:</strong> 
                  <span id="idDatabase_Size" class="badge bg-secondary ms-2">Loading...</span>
                </div>
              </div>
            </div>
          </section>
        </div>

        <!-- Synchronization -->
        <div class="col-12">
          <section class="card shadow-sm">
            <div class="card-header bg-success text-white">
              <h2 class="card-title h5 mb-0">
                <i class="fas fa-sync me-2"></i>
                Data Synchronization
              </h2>
            </div>
            <div class="card-body">
              <p class="text-muted mb-4">
                Synchronize your watch history from various sources to keep your data up-to-date.
              </p>
              
              <div class="row g-4">
                <!-- Browser History Sync -->
                <div class="col-12 col-md-4">
                  <div class="card border-primary h-100">
                    <div class="card-body text-center">
                      <i class="fas fa-history fa-2x text-primary mb-3"></i>
                      <h5 class="card-title">Browser History</h5>
                      <p class="card-text text-muted small">
                        Import YouTube videos from your browser's history
                      </p>

                      <button class="btn btn-primary" id="sync-history">
                        <i class="fas fa-sync me-2"></i>Sync History
                      </button>
                    </div>
                  </div>
                </div>
                
                <!-- YouTube History Sync -->
                <div class="col-12 col-md-4">
                  <div class="card border-warning h-100">
                    <div class="card-body text-center">
                      <i class="fab fa-youtube fa-2x text-danger mb-3"></i>
                      <h5 class="card-title">YouTube History</h5>
                      <p class="card-text text-muted small">
                        Import latest 200 videos from your YouTube watch history
                      </p>

                      <button class="btn btn-warning" id="sync-youtube">
                        <i class="fas fa-sync me-2"></i>Sync YouTube
                      </button>
                    </div>
                  </div>
                </div>
                
                <!-- YouTube Likes Sync -->
                <div class="col-12 col-md-4">
                  <div class="card border-info h-100">
                    <div class="card-body text-center">
                      <i class="fas fa-heart fa-2x text-danger mb-3"></i>
                      <h5 class="card-title">YouTube Likes</h5>
                      <p class="card-text text-muted small">
                        Import latest 100 videos from your YouTube liked videos
                      </p>

                      <button class="btn btn-info" id="sync-youtube-likes">
                        <i class="fas fa-sync me-2"></i>Sync Likes
                      </button>
                    </div>
                  </div>
                </div>
              </div>
              
              <!-- Sync All Button -->
              <div class="row mt-4">
                <div class="col-12 text-center">
                  <button class="btn btn-lg btn-outline-primary" id="sync-all">
                    <i class="fas fa-sync-alt me-2"></i>
                    Sync All Sources
                  </button>
                </div>
              </div>
            </div>
          </section>
        </div>

        <!-- Watch Conditions -->
        <div class="col-12">
          <section class="card shadow-sm">
            <div class="card-header bg-warning text-dark">
              <h2 class="card-title h5 mb-0">
                <i class="fas fa-eye me-2"></i>
                Watch Detection Conditions
              </h2>
            </div>
            <div class="card-body">
              <p class="text-muted mb-4">
                Choose when videos should be marked as watched. Multiple conditions can be active simultaneously.
              </p>
              
              <div class="row g-3">
                <div class="col-12 col-md-6">
                  <div class="form-check form-switch">
                    <input class="form-check-input" type="checkbox" id="idCondition_Brownav" />
                    <label class="form-check-label" for="idCondition_Brownav">
                      <strong>Browser Navigation</strong>
                      <br><small class="text-muted">Mark when video is opened in browser</small>
                    </label>
                  </div>
                </div>
                
                <div class="col-12 col-md-6">
                  <div class="form-check form-switch">
                    <input class="form-check-input" type="checkbox" id="idCondition_Browhist" />
                    <label class="form-check-label" for="idCondition_Browhist">
                      <strong>Browser History</strong>
                      <br><small class="text-muted">Mark when video appears in browser history</small>
                    </label>
                  </div>
                </div>
                
                <div class="col-12 col-md-6">
                  <div class="form-check form-switch">
                    <input class="form-check-input" type="checkbox" id="idCondition_Youprog" />
                    <label class="form-check-label" for="idCondition_Youprog">
                      <strong>YouTube Progress</strong>
                      <br><small class="text-muted">Mark when player reports progress to YouTube</small>
                    </label>
                  </div>
                </div>
                
                <div class="col-12 col-md-6">
                  <div class="form-check form-switch">
                    <input class="form-check-input" type="checkbox" id="idCondition_Youbadge" />
                    <label class="form-check-label" for="idCondition_Youbadge">
                      <strong>YouTube Badge</strong>
                      <br><small class="text-muted">Mark when video has official YouTube watched badge</small>
                    </label>
                  </div>
                </div>
                
                <div class="col-12 col-md-6">
                  <div class="form-check form-switch">
                    <input class="form-check-input" type="checkbox" id="idCondition_Youhist" />
                    <label class="form-check-label" for="idCondition_Youhist">
                      <strong>YouTube History</strong>
                      <br><small class="text-muted">Mark when video appears in YouTube's watch history (includes automatic hourly sync)</small>
                    </label>
                  </div>
                </div>
                
                <div class="col-12 col-md-6">
                  <div class="form-check form-switch">
                    <input class="form-check-input" type="checkbox" id="idCondition_Yourating" />
                    <label class="form-check-label" for="idCondition_Yourating">
                      <strong>Video Rating</strong>
                      <br><small class="text-muted">Mark when user rates video (like or dislike)</small>
                    </label>
                  </div>
                </div>
              </div>
            </div>
          </section>
        </div>

        <!-- Visual Settings -->
        <div class="col-12">
          <section class="card shadow-sm">
            <div class="card-header bg-info text-white">
              <h2 class="card-title h5 mb-0">
                <i class="fas fa-palette me-2"></i>
                Visual Appearance
              </h2>
            </div>
            <div class="card-body">
              <p class="text-muted mb-4">
                Customize how watched videos are displayed on YouTube pages.
              </p>
              
              <div class="row g-3">
                <div class="col-12 col-md-6">
                  <div class="form-check form-switch">
                    <input class="form-check-input" type="checkbox" id="idVisualization_Fadeout" />
                    <label class="form-check-label" for="idVisualization_Fadeout">
                      <strong>Fade Out</strong>
                      <br><small class="text-muted">Slightly fade watched video thumbnails</small>
                    </label>
                  </div>
                </div>
                
                <div class="col-12 col-md-6">
                  <div class="form-check form-switch">
                    <input class="form-check-input" type="checkbox" id="idVisualization_Grayout" />
                    <label class="form-check-label" for="idVisualization_Grayout">
                      <strong>Grayscale</strong>
                      <br><small class="text-muted">Convert watched thumbnails to grayscale</small>
                    </label>
                  </div>
                </div>
                
                <div class="col-12 col-md-6">
                  <div class="form-check form-switch">
                    <input class="form-check-input" type="checkbox" id="idVisualization_Showbadge" />
                    <label class="form-check-label" for="idVisualization_Showbadge">
                      <strong>Show Badge</strong>
                      <br><small class="text-muted">Display text badge on watched videos</small>
                    </label>
                  </div>
                </div>
                
                <div class="col-12 col-md-6">
                  <div class="form-check form-switch">
                    <input class="form-check-input" type="checkbox" id="idVisualization_Showdate" />
                    <label class="form-check-label" for="idVisualization_Showdate">
                      <strong>Show Date</strong>
                      <br><small class="text-muted">Include watch date in badge</small>
                    </label>
                  </div>
                </div>
                
                <div class="col-12 col-md-6">
                  <div class="form-check form-switch">
                    <input class="form-check-input" type="checkbox" id="idVisualization_Hideprogress" />
                    <label class="form-check-label" for="idVisualization_Hideprogress">
                      <strong>Hide Progress Bar</strong>
                      <br><small class="text-muted">Hide YouTube's progress bar on watched videos</small>
                    </label>
                  </div>
                </div>
                
                <div class="col-12 col-md-6">
                  <div class="form-check form-switch">
                    <input class="form-check-input" type="checkbox" id="idVisualization_Showpublishdate" />
                    <label class="form-check-label" for="idVisualization_Showpublishdate">
                      <strong>Show Publishing Date</strong>
                      <br><small class="text-muted">Display publishing date after video title on all video wall thumbnails</small>
                    </label>
                  </div>
                </div>
              </div>
            </div>
          </section>
        </div>

        <!-- Search -->
        <div class="col-12">
          <section class="card shadow-sm search-card">
            <div class="card-header bg-dark text-white">
              <h2 class="card-title h5 mb-0">
                <i class="fas fa-search me-2"></i>
                Search Watch History
              </h2>
            </div>
            <div class="card-body">
              <div class="row g-3">
                <div class="col-12">
                  <div class="input-group search-input-container">
                    <input 
                      type="text" 
                      class="form-control" 
                      id="idSearch_Query" 
                      placeholder="Search your watch history..."
                      aria-label="Search query"
                    />
                    <button class="btn btn-primary" type="button" id="idSearch_Lookup">
                      <i class="fas fa-search" id="search-icon"></i>
                      <i class="fas fa-spinner fa-spin d-none" id="search-spinner"></i>
                      <span class="visually-hidden">Search</span>
                    </button>
                  </div>
                </div>
                
                <div class="col-12">
                  <div id="idSearch_Results" class="search-results"></div>
                </div>
              </div>
            </div>
          </section>
        </div>
      </div>
    </main>



    <!-- Toast Container -->
    <div class="toast-container position-fixed bottom-0 end-0 p-3">
      <div id="successToast" class="toast" role="alert" aria-live="assertive" aria-atomic="true">
        <div class="toast-header bg-success text-white">
          <i class="fas fa-check-circle me-2"></i>
          <strong class="me-auto">Success</strong>
          <button type="button" class="btn-close btn-close-white" data-bs-dismiss="toast" aria-label="Close"></button>
        </div>
        <div class="toast-body" id="successToastMessage">
          Operation completed successfully!
        </div>
      </div>
      
      <div id="errorToast" class="toast" role="alert" aria-live="assertive" aria-atomic="true">
        <div class="toast-header bg-danger text-white">
          <i class="fas fa-exclamation-triangle me-2"></i>
          <strong class="me-auto">Error</strong>
          <button type="button" class="btn-close btn-close-white" data-bs-dismiss="toast" aria-label="Close"></button>
        </div>
        <div class="toast-body" id="errorToastMessage">
          An error occurred. Please try again.
        </div>
      </div>
    </div>

    <!-- Bootstrap Bundle with Popper -->
    <script src="bootstrap.bundle.min.js"></script>
    
    <!-- Accessibility: Announce to screen readers when content changes -->
    <div id="sr-announcements" class="visually-hidden" aria-live="polite" aria-atomic="true"></div>
    
    <!-- Skip to main content link for keyboard navigation -->
    <a href="#main-content" class="visually-hidden-focusable btn btn-primary position-absolute top-0 start-0 m-2" style="z-index: 9999;">
      Skip to main content
    </a>
  </body>
</html><|MERGE_RESOLUTION|>--- conflicted
+++ resolved
@@ -176,28 +176,6 @@
           min-height: 500px;
         }
         
-<<<<<<< HEAD
-        <title>Youtube Watchmarker</title>
-
-        <link rel="icon" type="image/png" href="icon.png" />
-
-        <script type="text/javascript" src="https://cdnjs.cloudflare.com/ajax/libs/jquery/3.7.1/jquery.min.js"></script>
-
-        <script type="text/javascript" src="https://cdnjs.cloudflare.com/ajax/libs/moment.js/2.30.1/moment.min.js"></script>
-        
-        <link rel="stylesheet" type="text/css" href="https://cdnjs.cloudflare.com/ajax/libs/bootstrap/5.3.7/css/bootstrap.min.css" />
-
-        <link rel="stylesheet" type="text/css" href="https://cdnjs.cloudflare.com/ajax/libs/font-awesome/6.6.0/css/all.min.css" />
-
-        <script type="text/javascript" src="https://cdnjs.cloudflare.com/ajax/libs/downloadjs/1.4.8/download.min.js"></script>
-
-        <script type="text/javascript" src="index.js"></script>
-    </head>
-    <body style="cursor:default; line-height:1.1; padding:20px 20px 0px 20px;">
-        <div class="card" style="margin:0px auto 20px auto; max-width:700px;">
-            <div class="card-header">
-                Database
-=======
         .container {
           max-width: 100%;
           padding: 0.5rem;
@@ -264,7 +242,6 @@
                 <i class="fas fa-database me-2"></i>
                 Database Management
               </h2>
->>>>>>> 658bb3c7
             </div>
             <div class="card-body">
               <!-- Database Provider Selection -->
